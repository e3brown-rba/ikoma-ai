--- conflicted
+++ resolved
@@ -72,8 +72,6 @@
   - **Performance**: Optimized for local operation with mocked embeddings in tests
 
 #### **In Progress:**
-<<<<<<< HEAD
-=======
 - ✅ **Issue #2: SerpAPI search tool** - COMPLETED
 - ✅ **Issue #3: HTML→Text extractor utility** - COMPLETED
   - Hybrid trafilatura/selectolax architecture for optimal performance
@@ -82,20 +80,14 @@
   - MCP tool integration with JSON output format
   - 74% test coverage with 13 comprehensive test scenarios
 - ⏳ **Issue #6: Ingest fetched text into vector store** - Memory integration
->>>>>>> 44f39d4b
 - ⏳ **Issue #7: Prompt template — add citation tokens** - Source attribution
 - ⏳ **Issue #8: Render citation superscripts in TUI/dashboard** - User experience
 
 #### **Key Milestones:**
 - **10 Jul**: SerpAPI spike
-<<<<<<< HEAD
 - **12 Jul**: HTML→text extractor ✅
 - **17 Jul**: Safety filters + ingest ✅
 - **19 Jul**: Security-first web content extraction ✅
-=======
-- **12 Jul**: HTML→text extractor ✅ COMPLETED
-- **17 Jul**: Safety filters + ingest
->>>>>>> 44f39d4b
 
 ---
 
@@ -243,10 +235,7 @@
 - ✅ **HTTP Client Wrapper** (Issue #5) - COMPLETED
 - ✅ **SerpAPI Integration** (Issue #2) - COMPLETED
 - ✅ **HTML→Text Extractor** (Issue #3) - COMPLETED
-<<<<<<< HEAD
 - ✅ **Security-First Web Content Extraction** (Issue #6) - COMPLETED
-=======
->>>>>>> 44f39d4b
 
 ### **Quality Process:**
 - **Code Review**: All changes require PR review
@@ -262,11 +251,8 @@
 - ✅ **Internet Safety**: Domain filtering and rate limiting
 - ✅ **HTTP Client**: Rate-limited wrapper with token bucket and backoff
 - ✅ **Web Integration**: SerpAPI search with rate limiting and safety controls
-<<<<<<< HEAD
 - ✅ **Content Extraction**: Security-first HTML→Text extractor with quality scoring and ChromaDB storage
-=======
 - ✅ **Content Extraction**: HTML→Text extractor with hybrid architecture
->>>>>>> 44f39d4b
 - ⏳ **Continuous Mode**: Unattended execution capabilities
 - ⏳ **Enhanced Planning**: JSON schema validation
 - ⏳ **Improved UX**: Live trace and dashboard
