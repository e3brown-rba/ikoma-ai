--- conflicted
+++ resolved
@@ -52,7 +52,6 @@
 | `IKOMA_DISABLE_CHECKPOINTER` | `false` | Legacy disable flag (deprecated) |
 | `CONVERSATION_DB_PATH` | `agent/memory/conversations.sqlite` | Database file path |
 
-<<<<<<< HEAD
 ### Evaluation Order
 
 The checkpointer follows this precedence order:
@@ -62,7 +61,7 @@
 3. **New Variable**: `CHECKPOINTER_ENABLED` (defaults to `true`)
 
 **Note**: The legacy `IKOMA_DISABLE_CHECKPOINTER` variable will be removed in Phase 3. Use `CHECKPOINTER_ENABLED=false` instead.
-=======
+
 ### Future Environment Variables
 
 The following variables are planned for future releases:
@@ -72,7 +71,6 @@
 | `IKOMA_CHECKPOINT_COMPRESSION` | `false` | Enable compression for large payloads |
 | `IKOMA_CHECKPOINT_CLEANUP_DAYS` | `30` | Auto-cleanup old checkpoints |
 | `IKOMA_CHECKPOINT_ENCRYPTION` | `false` | Enable encryption for sensitive data |
->>>>>>> c9d965c4
 
 ## Database Schema
 
